library angel_framework.http.metadata;

import 'package:angel_http_exception/angel_http_exception.dart';

import 'hooked_service.dart' show HookedServiceEventListener;
import 'request_context.dart';
import 'routable.dart';

/// Annotation to map middleware onto a handler.
class Middleware {
  final Iterable<RequestHandler> handlers;

  const Middleware(this.handlers);
}

/// Attaches hooks to a [HookedService].
class Hooks {
  final List<HookedServiceEventListener> before;
  final List<HookedServiceEventListener> after;

  const Hooks({this.before = const [], this.after = const []});
}

<<<<<<< HEAD
/// Specifies to NOT expose a method to the Internet.
class NoExpose {
  const NoExpose();
}

const NoExpose noExpose = NoExpose();

/// Exposes a [Controller] or method to the Internet.
=======
/// Exposes a [Controller] or a [Controller] method to the Internet.
///
/// ```dart
/// @Expose('/elements')
/// class ElementController extends Controller {
///
///   @Expose('')
///   getList(){}
///
///   @Expose('/:elementId')
///   getElement(int elementId){}
///
/// }
/// ```
>>>>>>> 264dd4dc
class Expose {
  final String method;
  final String path;
  final Iterable<RequestHandler> middleware;
  final String as;
  final List<String> allowNull;

  static const Expose get = Expose(null, method: 'GET'),
      post = Expose(null, method: 'POST'),
      patch = Expose(null, method: 'PATCH'),
      put = Expose(null, method: 'PUT'),
      delete = Expose(null, method: 'DELETE'),
      head = Expose(null, method: 'HEAD');

  const Expose(this.path,
      {this.method = "GET",
      this.middleware = const [],
      this.as,
      this.allowNull = const []});

  const Expose.method(this.method,
      {this.middleware, this.as, this.allowNull = const []})
      : path = null;
}

/// Used to apply special dependency injections or functionality to a function parameter.
class Parameter {
  /// Inject the value of a request cookie.
  final String cookie;

  /// Inject the value of a request header.
  final String header;

  /// Inject the value of a key from the session.
  final String session;

  /// Inject the value of a key from the query.
  final String query;

  /// Only execute the handler if the value of this parameter matches the given value.
  final match;

  /// Specify a default value.
  final defaultValue;

  /// If `true` (default), then an error will be thrown if this parameter is not present.
  final bool required;

  const Parameter(
      {this.cookie,
      this.query,
      this.header,
      this.session,
      this.match,
      this.defaultValue,
      this.required});

  /// Returns an error that can be thrown when the parameter is not present.
  get error {
    if (cookie?.isNotEmpty == true) {
      return AngelHttpException.badRequest(
          message: 'Missing required cookie "$cookie".');
    }
    if (header?.isNotEmpty == true) {
      return AngelHttpException.badRequest(
          message: 'Missing required header "$header".');
    }
    if (query?.isNotEmpty == true) {
      return AngelHttpException.badRequest(
          message: 'Missing required query parameter "$query".');
    }
    if (session?.isNotEmpty == true) {
      return StateError('Session does not contain required key "$session".');
    }
  }

  /// Obtains a value for this parameter from a [RequestContext].
  getValue(RequestContext req) {
    if (cookie?.isNotEmpty == true) {
      return req.cookies.firstWhere((c) => c.name == cookie)?.value ??
          defaultValue;
    }
    if (header?.isNotEmpty == true) {
      return req.headers.value(header) ?? defaultValue;
    }
    if (session?.isNotEmpty == true) {
      return req.session[session] ?? defaultValue;
    }
    if (query?.isNotEmpty == true) {
      return req.uri.queryParameters[query] ?? defaultValue;
    }
    return defaultValue;
  }
}

/// Shortcut for declaring a request header [Parameter].
class Header extends Parameter {
  const Header(String header, {match, defaultValue, bool required = true})
      : super(
            header: header,
            match: match,
            defaultValue: defaultValue,
            required: required);
}

/// Shortcut for declaring a request session [Parameter].
class Session extends Parameter {
  const Session(String session, {match, defaultValue, bool required = true})
      : super(
            session: session,
            match: match,
            defaultValue: defaultValue,
            required: required);
}

/// Shortcut for declaring a request query [Parameter].
class Query extends Parameter {
  const Query(String query, {match, defaultValue, bool required = true})
      : super(
            query: query,
            match: match,
            defaultValue: defaultValue,
            required: required);
}

/// Shortcut for declaring a request cookie [Parameter].
class CookieValue extends Parameter {
  const CookieValue(String cookie, {match, defaultValue, bool required = true})
      : super(
            cookie: cookie,
            match: match,
            defaultValue: defaultValue,
            required: required);
}<|MERGE_RESOLUTION|>--- conflicted
+++ resolved
@@ -21,7 +21,6 @@
   const Hooks({this.before = const [], this.after = const []});
 }
 
-<<<<<<< HEAD
 /// Specifies to NOT expose a method to the Internet.
 class NoExpose {
   const NoExpose();
@@ -29,23 +28,21 @@
 
 const NoExpose noExpose = NoExpose();
 
-/// Exposes a [Controller] or method to the Internet.
-=======
 /// Exposes a [Controller] or a [Controller] method to the Internet.
+/// Example:
 ///
 /// ```dart
 /// @Expose('/elements')
 /// class ElementController extends Controller {
 ///
-///   @Expose('')
-///   getList(){}
+///   @Expose('/')
+///   List<Element> getList() => someComputationHere();
 ///
-///   @Expose('/:elementId')
-///   getElement(int elementId){}
+///   @Expose('/int:elementId')
+///   getElement(int elementId) => someOtherComputation();
 ///
 /// }
 /// ```
->>>>>>> 264dd4dc
 class Expose {
   final String method;
   final String path;
